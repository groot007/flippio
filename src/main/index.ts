import { join } from 'node:path'
import process from 'node:process'
import { electronApp, is, optimizer } from '@electron-toolkit/utils'
import * as Sentry from '@sentry/electron/main'
import { app, BrowserWindow, dialog, shell } from 'electron'
import { autoUpdater } from 'electron-updater'

import { setupIpcADB } from './ipcADB'
import { setupIpcCommon } from './ipcCommon'
import { setupIpcDatabase } from './ipcDatabase'

<<<<<<< HEAD
if (process.env.NODE_ENV === "production") {
  Sentry.init({
    dsn: "https://your-sentry-dsn@o123456.ingest.sentry.io/123456",
    release: "your-app-name@1.0.0", // Optional: specify release version
    environment: "production",
  });

  console.log("Sentry initialized in production mode.");
} else {
  console.log("Skipping Sentry in development mode.");
}
=======
Sentry.init({
  dsn: 'https://561d196b910f78c86856522f199f9ef6@o4509048883970048.ingest.de.sentry.io/4509048886132816',
});
>>>>>>> 785ae80d

(async () => {
  const { default: fixPath } = await import('fix-path')
  fixPath()
})()

function createWindow(): void {
  // Create the browser window.
  const mainWindow = new BrowserWindow({
    width: 900,
    height: 670,
    minWidth: 500,
    minHeight: 600,
<<<<<<< HEAD
    show: true,
    autoHideMenuBar: true,
    backgroundColor: '#1a202c',
    title: 'Flipio - database explorer for iOS and Android',
=======
    show: false,
    autoHideMenuBar: true,
>>>>>>> 785ae80d
    // ...(process.platform === 'linux' ? { icon } : {}),
    webPreferences: {
      preload: join(__dirname, '../preload/index.js'),
      sandbox: false,
    },
  })

  mainWindow.on('ready-to-show', () => {
    mainWindow.show()
    // mainWindow.webContents.openDevTools();
  })

  mainWindow.webContents.setWindowOpenHandler((details) => {
    shell.openExternal(details.url)
    return { action: 'deny' }
  })

  // HMR for renderer base on electron-vite cli.
  // Load the remote URL for development or the local html file for production.
  if (is.dev && process.env.ELECTRON_RENDERER_URL) {
    mainWindow.loadURL(process.env.ELECTRON_RENDERER_URL)
  }
  else {
    mainWindow.loadFile(join(__dirname, '../renderer/index.html'))
  }
}

// This method will be called when Electron has finished
// initialization and is ready to create browser windows.
// Some APIs can only be used after this event occurs.
app.whenReady().then(() => {
  // Set app user model id for windows
  electronApp.setAppUserModelId('com.electron')

  setupIpcADB()
  setupIpcCommon()
  setupIpcDatabase()

  // Default open or close DevTools by F12 in development
  // and ignore CommandOrControl + R in production.
  // see https://github.com/alex8088/electron-toolkit/tree/master/packages/utils
  app.on('browser-window-created', (_, window) => {
    optimizer.watchWindowShortcuts(window)
  })

  createWindow()

  app.on('activate', () => {
    // On macOS it's common to re-create a window in the app when the
    // dock icon is clicked and there are no other windows open.
    if (BrowserWindow.getAllWindows().length === 0)
      createWindow()
  })

  autoUpdater.checkForUpdatesAndNotify()
})

// Quit when all windows are closed, except on macOS. There, it's common
// for applications and their menu bar to stay active until the user quits
// explicitly with Cmd + Q.
app.on('window-all-closed', () => {
    app.quit()
})

autoUpdater.on('update-available', (info) => {
  dialog.showMessageBox({
    type: 'info',
    title: 'Update Available',
    message: `A new version (${info.version}) is available. Downloading now...`,
  })
})

autoUpdater.on('update-downloaded', () => {
  dialog.showMessageBox({
    type: 'info',
    title: 'Update Ready',
    message: 'Update downloaded. The application will now restart to apply the update.',
  }).then(() => {
    autoUpdater.quitAndInstall()
  })
})

autoUpdater.on('error', (err) => {
  console.error('Update error:', err)
  Sentry.captureException(err) // Capture update errors in Sentry
})<|MERGE_RESOLUTION|>--- conflicted
+++ resolved
@@ -9,7 +9,6 @@
 import { setupIpcCommon } from './ipcCommon'
 import { setupIpcDatabase } from './ipcDatabase'
 
-<<<<<<< HEAD
 if (process.env.NODE_ENV === "production") {
   Sentry.init({
     dsn: "https://your-sentry-dsn@o123456.ingest.sentry.io/123456",
@@ -21,11 +20,6 @@
 } else {
   console.log("Skipping Sentry in development mode.");
 }
-=======
-Sentry.init({
-  dsn: 'https://561d196b910f78c86856522f199f9ef6@o4509048883970048.ingest.de.sentry.io/4509048886132816',
-});
->>>>>>> 785ae80d
 
 (async () => {
   const { default: fixPath } = await import('fix-path')
@@ -39,15 +33,10 @@
     height: 670,
     minWidth: 500,
     minHeight: 600,
-<<<<<<< HEAD
     show: true,
     autoHideMenuBar: true,
     backgroundColor: '#1a202c',
     title: 'Flipio - database explorer for iOS and Android',
-=======
-    show: false,
-    autoHideMenuBar: true,
->>>>>>> 785ae80d
     // ...(process.platform === 'linux' ? { icon } : {}),
     webPreferences: {
       preload: join(__dirname, '../preload/index.js'),
