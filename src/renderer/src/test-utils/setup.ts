import { cleanup } from '@testing-library/react'
import { JSDOM } from 'jsdom'
import { afterEach, beforeAll, vi } from 'vitest'
import '@testing-library/jest-dom/vitest'

const { window } = new JSDOM()

// IntersectionObserver mock
const IntersectionObserverMock = vi.fn(() => ({
  disconnect: vi.fn(),
  observe: vi.fn(),
  takeRecords: vi.fn(),
  unobserve: vi.fn(),
}))
vi.stubGlobal('IntersectionObserver', IntersectionObserverMock)
window.IntersectionObserver = IntersectionObserverMock

// Scroll Methods mock
window.Element.prototype.scrollTo = () => {}
window.Element.prototype.scrollIntoView = () => {}

// requestAnimationFrame mock
window.requestAnimationFrame = cb => setTimeout(cb, 1000 / 60)

// URL object mock
window.URL.createObjectURL = () => 'https://i.pravatar.cc/300'
window.URL.revokeObjectURL = () => {}
window.matchMedia = vi.fn(() => ({
  matches: false,
  addListener: vi.fn(),
  removeListener: vi.fn(),
  media: '',
  onchange: null,
  addEventListener: vi.fn(),
  removeEventListener: vi.fn(),
  dispatchEvent: vi.fn(),
})) as any

// navigator mock
Object.defineProperty(window, 'navigator', {
  value: {
    clipboard: {
      writeText: vi.fn(),
    },
  },
})

// Mock Tauri APIs at module level before any imports
vi.mock('@tauri-apps/api/webviewWindow', () => ({
  getCurrentWebviewWindow: vi.fn(() => ({
    onDragDropEvent: vi.fn(() => Promise.resolve(() => {})),
    label: 'test-window',
  })),
}))

vi.mock('@tauri-apps/api/core', () => ({
  invoke: vi.fn().mockResolvedValue({ success: true }),
}))

beforeAll(() => {
  Object.defineProperty(window, 'matchMedia', {
    writable: true,
    value: vi.fn().mockImplementation(query => ({
      matches: false,
      media: query,
      onchange: null,
      addListener: vi.fn(), // Deprecated
      removeListener: vi.fn(), // Deprecated
      addEventListener: vi.fn(),
      removeEventListener: vi.fn(),
      dispatchEvent: vi.fn(),
    })),
  })

  // Mock Tauri internals to prevent metadata access errors
  globalThis.__TAURI_INTERNALS__ = {
    metadata: {
      currentWindow: { label: 'test-window' },
      webviews: [{ label: 'test-webview' }],
    },
    transformCallback: vi.fn(),
    invoke: vi.fn().mockResolvedValue({ success: true }),
  }

  // Mock window.api for all tests
<<<<<<< HEAD
    globalThis.window.api = {
    getDevices: vi.fn(),
    getIOSPackages: vi.fn(),
    getIOsDevicePackages: vi.fn(),
    getAndroidPackages: vi.fn(),
    getAndroidDatabaseFiles: vi.fn(),
    getIOSDeviceDatabaseFiles: vi.fn(),
    getIOSSimulatorDatabaseFiles: vi.fn(),
    checkAppExistence: vi.fn(),
    uploadIOSDbFile: vi.fn(),
    pushDatabaseFile: vi.fn(),
    getTables: vi.fn(),
    openDatabase: vi.fn(),
    getTableInfo: vi.fn(),
    updateTableRow: vi.fn(),
    executeQuery: vi.fn(),
    insertTableRow: vi.fn(),
    addNewRowWithDefaults: vi.fn(),
    deleteTableRow: vi.fn(),
    clearTable: vi.fn(),
    switchDatabase: vi.fn(),
    getChangeHistory: vi.fn(),
    getContextSummaries: vi.fn(),
    getChangeHistoryDiagnostics: vi.fn(),
    clearContextChanges: vi.fn(),
    clearAllChangeHistory: vi.fn(),
    openFile: vi.fn(),
    exportFile: vi.fn(),
    webUtils: vi.fn(),
    getAndroidEmulators: vi.fn(),
    getIOSSimulators: vi.fn(),
    launchAndroidEmulator: vi.fn(),
    launchIOSSimulator: vi.fn(),
    checkForUpdates: vi.fn(),
    downloadAndInstallUpdate: vi.fn(),
=======
  globalThis.window.api = {
    getDevices: vi.fn().mockResolvedValue([]),
    getIOSPackages: vi.fn().mockResolvedValue({ success: true, packages: [] }),
    getIOsDevicePackages: vi.fn().mockResolvedValue({ success: true, packages: [] }),
    getAndroidPackages: vi.fn().mockResolvedValue({ success: true, packages: [] }),
    getAndroidDatabaseFiles: vi.fn().mockResolvedValue({ success: true, files: [] }),
    getIOSDeviceDatabaseFiles: vi.fn().mockResolvedValue({ success: true, files: [] }),
    getIOSSimulatorDatabaseFiles: vi.fn().mockResolvedValue({ success: true, files: [] }),
    checkAppExistence: vi.fn().mockResolvedValue({ success: true }),
    uploadIOSDbFile: vi.fn().mockResolvedValue({ success: true }),
    pushDatabaseFile: vi.fn().mockResolvedValue({ success: true }),
    getTables: vi.fn().mockResolvedValue({ success: true, tables: [] }),
    openDatabase: vi.fn().mockResolvedValue({ success: true }),
    getTableInfo: vi.fn().mockResolvedValue({ success: true, data: { rows: [], columns: [] } }),
    updateTableRow: vi.fn().mockResolvedValue({ success: true }),
    executeQuery: vi.fn().mockResolvedValue({ success: true }),
    insertTableRow: vi.fn().mockResolvedValue({ success: true }),
    addNewRowWithDefaults: vi.fn().mockResolvedValue({ success: true }),
    deleteTableRow: vi.fn().mockResolvedValue({ success: true }),
    switchDatabase: vi.fn().mockResolvedValue({ success: true }),
    openFile: vi.fn().mockResolvedValue({ success: true }),
    exportFile: vi.fn().mockResolvedValue({ success: true }),
    webUtils: {
      getPathForFile: vi.fn().mockResolvedValue('/test/path'),
    },
    getAndroidEmulators: vi.fn().mockResolvedValue({ 
      success: true, 
      emulators: [
        { name: 'Test Android Emulator', id: 'test-android', platform: 'android', state: 'Shutdown' },
      ], 
    }),
    getIOSSimulators: vi.fn().mockResolvedValue({ 
      success: true, 
      simulators: [
        { name: 'Test iOS Simulator', id: 'test-ios', platform: 'ios', state: 'Shutdown' },
      ], 
    }),
    launchAndroidEmulator: vi.fn().mockResolvedValue({ success: true }),
    launchIOSSimulator: vi.fn().mockResolvedValue({ success: true }),
    checkForUpdates: vi.fn().mockResolvedValue({ success: true, updateAvailable: false }),
    downloadAndInstallUpdate: vi.fn().mockResolvedValue({ success: true }),
>>>>>>> 9454ad81
  }
})

// Auto cleanup after each test
afterEach(() => {
  cleanup()
})<|MERGE_RESOLUTION|>--- conflicted
+++ resolved
@@ -83,8 +83,7 @@
   }
 
   // Mock window.api for all tests
-<<<<<<< HEAD
-    globalThis.window.api = {
+  globalThis.window.api = {
     getDevices: vi.fn(),
     getIOSPackages: vi.fn(),
     getIOsDevicePackages: vi.fn(),
@@ -119,49 +118,6 @@
     launchIOSSimulator: vi.fn(),
     checkForUpdates: vi.fn(),
     downloadAndInstallUpdate: vi.fn(),
-=======
-  globalThis.window.api = {
-    getDevices: vi.fn().mockResolvedValue([]),
-    getIOSPackages: vi.fn().mockResolvedValue({ success: true, packages: [] }),
-    getIOsDevicePackages: vi.fn().mockResolvedValue({ success: true, packages: [] }),
-    getAndroidPackages: vi.fn().mockResolvedValue({ success: true, packages: [] }),
-    getAndroidDatabaseFiles: vi.fn().mockResolvedValue({ success: true, files: [] }),
-    getIOSDeviceDatabaseFiles: vi.fn().mockResolvedValue({ success: true, files: [] }),
-    getIOSSimulatorDatabaseFiles: vi.fn().mockResolvedValue({ success: true, files: [] }),
-    checkAppExistence: vi.fn().mockResolvedValue({ success: true }),
-    uploadIOSDbFile: vi.fn().mockResolvedValue({ success: true }),
-    pushDatabaseFile: vi.fn().mockResolvedValue({ success: true }),
-    getTables: vi.fn().mockResolvedValue({ success: true, tables: [] }),
-    openDatabase: vi.fn().mockResolvedValue({ success: true }),
-    getTableInfo: vi.fn().mockResolvedValue({ success: true, data: { rows: [], columns: [] } }),
-    updateTableRow: vi.fn().mockResolvedValue({ success: true }),
-    executeQuery: vi.fn().mockResolvedValue({ success: true }),
-    insertTableRow: vi.fn().mockResolvedValue({ success: true }),
-    addNewRowWithDefaults: vi.fn().mockResolvedValue({ success: true }),
-    deleteTableRow: vi.fn().mockResolvedValue({ success: true }),
-    switchDatabase: vi.fn().mockResolvedValue({ success: true }),
-    openFile: vi.fn().mockResolvedValue({ success: true }),
-    exportFile: vi.fn().mockResolvedValue({ success: true }),
-    webUtils: {
-      getPathForFile: vi.fn().mockResolvedValue('/test/path'),
-    },
-    getAndroidEmulators: vi.fn().mockResolvedValue({ 
-      success: true, 
-      emulators: [
-        { name: 'Test Android Emulator', id: 'test-android', platform: 'android', state: 'Shutdown' },
-      ], 
-    }),
-    getIOSSimulators: vi.fn().mockResolvedValue({ 
-      success: true, 
-      simulators: [
-        { name: 'Test iOS Simulator', id: 'test-ios', platform: 'ios', state: 'Shutdown' },
-      ], 
-    }),
-    launchAndroidEmulator: vi.fn().mockResolvedValue({ success: true }),
-    launchIOSSimulator: vi.fn().mockResolvedValue({ success: true }),
-    checkForUpdates: vi.fn().mockResolvedValue({ success: true, updateAvailable: false }),
-    downloadAndInstallUpdate: vi.fn().mockResolvedValue({ success: true }),
->>>>>>> 9454ad81
   }
 })
 
