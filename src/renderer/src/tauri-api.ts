// Tauri API wrapper - provides the same interface as Electron preload API
// This allows the frontend to work unchanged between Electron and Tauri

import { invoke } from '@tauri-apps/api/core'
import { listen } from '@tauri-apps/api/event'

// Initialize event system early
async function initializeEventSystem() {
  try {
    // Test basic event functionality to ensure the plugin internals are loaded
    const unlisten = await listen('tauri://test-event', () => {})
    await unlisten()
    console.log('Event system initialized successfully')
  }
  catch (error) {
    console.warn('Event system initialization failed:', error)
  }
}

// Initialize events immediately
initializeEventSystem()

// Types to match the Electron API
interface DeviceResponse<T> {
  success: boolean
  data?: T
  error?: string
}

// Command name mapping - Tauri uses snake_case, Electron uses camelCase
const COMMAND_MAP = {
  // Device commands
  'adb:getDevices': 'adb_get_devices',
  'adb:getPackages': 'adb_get_packages',
  'adb:getAndroidDatabaseFiles': 'adb_get_android_database_files',
  'adb:pushDatabaseFile': 'adb_push_database_file',
  'device:getIOsDevices': 'device_get_ios_devices',
  'device:getIosPackages': 'device_get_ios_packages',
  'device:getIosDevicePackages': 'device_get_ios_device_packages',
  'device:checkAppExistence': 'device_check_app_existence',
  'device:pushIOSDbFile': 'device_push_ios_database_file',
  'device:getIOSDeviceDatabaseFiles': 'get_ios_device_database_files',
  'simulator:getIOSSimulatorDatabaseFiles': 'get_ios_simulator_database_files',
  'simulator:uploadSimulatorIOSDbFile': 'upload_simulator_ios_db_file',

  // Virtual device commands
  'getAndroidEmulators': 'get_android_emulators',
  'getIOSSimulators': 'get_ios_simulators',
  'launchAndroidEmulator': 'launch_android_emulator',
  'launchIOSSimulator': 'launch_ios_simulator',

  // Database commands
  'db:open': 'db_open',
  'db:getTables': 'db_get_tables',
  'db:getTableData': 'db_get_table_data',
  'db:getInfo': 'db_get_info',
  'db:updateTableRow': 'db_update_table_row',
  'db:insertTableRow': 'db_insert_table_row',
  'db:addNewRowWithDefaults': 'db_add_new_row_with_defaults',
  'db:deleteTableRow': 'db_delete_table_row',
  'db:clearTable': 'db_clear_table',
  'db:executeQuery': 'db_execute_query',
  'db:switchDatabase': 'db_switch_database',
<<<<<<< HEAD

  // Change history commands
  'db:getChangeHistory': 'get_database_change_history',
  'db:getContextSummaries': 'get_all_context_summaries',
  'db:getChangeHistoryDiagnostics': 'get_change_history_diagnostics',
  'db:clearContextChanges': 'clear_context_changes',
  'db:clearAllChangeHistory': 'clear_all_change_history',
  'db:generateCustomFileContextKey': 'generate_custom_file_context_key_command',
=======
>>>>>>> 9454ad81

  // Common commands
  'dialog:selectFile': 'dialog_select_file',
  'dialog:saveFile': 'dialog_save_file',
}

// Helper function for commands that need to preserve Electron-style response structure
async function invokeCommandWithResponse<T>(electronCommand: string, dataFieldName: string, ...args: any[]): Promise<{ success: boolean, [key: string]: any }> {
  console.log('🔍 [invokeCommandWithResponse] Called with:', { electronCommand, dataFieldName, args });
  
  const tauriCommand = COMMAND_MAP[electronCommand as keyof typeof COMMAND_MAP]
  if (!tauriCommand) {
    console.error('🔍 [invokeCommandWithResponse] Command not found:', electronCommand);
    throw new Error(`Command not found: ${electronCommand}`)
  }

  console.log('🔍 [invokeCommandWithResponse] Mapped to Tauri command:', tauriCommand);

  try {
    // Create proper parameter object based on command
    const parameters: Record<string, any> = {}
    const paramNames = getParameterNames(tauriCommand)
    console.log('🔍 [invokeCommandWithResponse] Parameter names:', paramNames);

    for (let i = 0; i < args.length && i < paramNames.length; i++) {
      parameters[paramNames[i]] = args[i]
    }

    console.log(`🔍 [invokeCommandWithResponse] Invoking ${tauriCommand} with parameters:`, parameters)
    const response = await invoke<DeviceResponse<T>>(tauriCommand, parameters)
    console.log(`🔍 [invokeCommandWithResponse] Raw response from ${tauriCommand}:`, response)

    if (response.success) {
      const result = { success: true, [dataFieldName]: response.data };
      console.log(`🔍 [invokeCommandWithResponse] Formatted result:`, result);
      return result;
    }
    else {
      console.error(`🔍 [invokeCommandWithResponse] Command failed:`, response.error);
      return { success: false, error: response.error }
    }
  }
  catch (error) {
    console.error(`🔍 [invokeCommandWithResponse] Exception invoking ${tauriCommand}:`, error)
    return { success: false, error: (error as Error).message }
  }
}

// Parameter name mapping for Tauri commands (matches Rust function signatures)
function getParameterNames(command: string): string[] {
  const paramMap: Record<string, string[]> = {
    // Device commands
    adb_get_devices: [], // No parameters
    adb_get_packages: ['deviceId'],
    adb_get_android_database_files: ['deviceId', 'packageName'],
    adb_push_database_file: ['deviceId', 'localPath', 'packageName', 'remotePath'],
    device_push_ios_database_file: ['deviceId', 'localPath', 'packageName', 'remotePath'],
    device_get_ios_packages: ['deviceId'],
    device_get_ios_device_packages: ['deviceId'],
    get_ios_device_database_files: ['deviceId', 'packageName'],
    get_ios_simulator_database_files: ['deviceId', 'packageName'],
    device_check_app_existence: ['deviceId', 'packageName'],
    upload_simulator_ios_db_file: ['deviceId', 'localFilePath', 'packageName', 'remoteLocation'],
    launch_android_emulator: ['emulatorId'],
    launch_ios_simulator: ['simulatorId'],
    get_android_emulators: [],
    get_ios_simulators: [],

    // Database commands
    db_open: ['filePath'],
    db_get_tables: ['currentDbPath'],
    db_get_table_data: ['tableName', 'currentDbPath'],
    db_get_info: ['filePath'],
<<<<<<< HEAD
    db_update_table_row: ['tableName', 'row', 'condition', 'currentDbPath', 'deviceId', 'deviceName', 'deviceType', 'packageName', 'appName'],
    db_insert_table_row: ['tableName', 'row', 'currentDbPath', 'deviceId', 'deviceName', 'deviceType', 'packageName', 'appName'],
    db_add_new_row_with_defaults: ['tableName', 'currentDbPath', 'deviceId', 'deviceName', 'deviceType', 'packageName', 'appName'],
    db_delete_table_row: ['tableName', 'condition', 'currentDbPath', 'deviceId', 'deviceName', 'deviceType', 'packageName', 'appName'],
    db_clear_table: ['tableName', 'currentDbPath', 'deviceId', 'deviceName', 'deviceType', 'packageName', 'appName'],
    db_execute_query: ['query', 'dbPath', 'params'],
    db_switch_database: ['newDbPath'],

    // Change history commands
    get_database_change_history: ['contextKey', 'tableName'],
    get_all_context_summaries: [],
    get_change_history_diagnostics: [],
    clear_context_changes: ['contextKey'],
    clear_all_change_history: [],
    generate_custom_file_context_key_command: ['databasePath'],
=======
    db_update_table_row: ['tableName', 'row', 'condition', 'currentDbPath'],
    db_insert_table_row: ['tableName', 'row', 'currentDbPath'],
    db_add_new_row_with_defaults: ['tableName', 'currentDbPath'],
    db_delete_table_row: ['tableName', 'condition', 'currentDbPath'],
    db_execute_query: ['query', 'dbPath', 'params'],
    db_switch_database: ['newDbPath'],
>>>>>>> 9454ad81

    // Common commands
    get_app_path: [],
    open_external: ['url'],
    show_item_in_folder: ['path'],
    dialog_open_file: ['options'],
    dialog_save_file: ['options'],
  }
  return paramMap[command] || []
}

// API object that matches the Electron preload API exactly
export const api = {
  // Device methods
  // Returns all devices: Android, iOS simulators, iPhone devices, and running emulators
  getDevices: async () => {
    try {
      // Fetch physical Android devices
      const androidResp = await invokeCommandWithResponse('adb:getDevices', 'devices')
      // Fetch physical iOS devices (simulators and physical)
      const iosResp = await invokeCommandWithResponse('device:getIOsDevices', 'devices')
      // Fetch iOS simulators
      const iosSimulatorsResp = await invokeCommandWithResponse('getIOSSimulators', 'simulators')

      const allDevices = []

      // Add physical Android devices with labels
      if (androidResp.success && androidResp.devices) {
        androidResp.devices.forEach((device: any) => {
          allDevices.push({
            ...device,
            label: `${device.name || device.id}`,
            description: device.description || 'Android',
          })
        })
      }

      // Add physical iOS devices with labels
      if (iosResp.success && iosResp.devices) {
        iosResp.devices.forEach((device: any) => {
          allDevices.push({
            ...device,
            label: `${device.name || device.id}`,
            description: 'iPhone Device',
          })
        })
      }

      // Add iOS simulators (only booted ones)
      if (iosSimulatorsResp.success && iosSimulatorsResp.simulators) {
        iosSimulatorsResp.simulators
          .filter((simulator: any) => simulator.state === 'Booted')
          .forEach((simulator: any) => {
            allDevices.push({
              id: simulator.id,
              name: simulator.name,
              model: simulator.name, // Add model field for Device interface compatibility
              label: `${simulator.model}`,
              description: 'iPhone Simulator',
              platform: 'ios',
              deviceType: 'simulator',
            })
          })
      }

      return { success: true, devices: allDevices }
    }
    catch (error) {
      console.error('Error getting devices:', error)
      return { success: false, error: (error as Error).message }
    }
  },

  getIOSPackages: (deviceId: string) => {
    console.log('getIOSPackages called with deviceId:', deviceId)
    return invokeCommandWithResponse('device:getIosPackages', 'packages', deviceId)
  },

  getAndroidPackages: (deviceId: string) =>
    invokeCommandWithResponse('adb:getPackages', 'packages', deviceId),

  getIOsDevicePackages: (deviceId: string) =>
    invokeCommandWithResponse('device:getIosDevicePackages', 'packages', deviceId),

  getAndroidDatabaseFiles: (deviceId: string, applicationId: string) =>
    invokeCommandWithResponse('adb:getAndroidDatabaseFiles', 'files', deviceId, applicationId),

  checkAppExistence: (deviceId: string, applicationId: string) =>
    invokeCommandWithResponse('device:checkAppExistence', 'exists', deviceId, applicationId),

  getIOSDeviceDatabaseFiles: (deviceId: string, applicationId: string) =>
    invokeCommandWithResponse('device:getIOSDeviceDatabaseFiles', 'files', deviceId, applicationId),

  getIOSDeviceDatabaseFilesNew: (deviceId: string, applicationId: string) =>
    invokeCommandWithResponse('device:getIOSDeviceDatabaseFilesNew', 'files', deviceId, applicationId),

  getIOSSimulatorDatabaseFiles: (deviceId: string, applicationId: string) =>
    invokeCommandWithResponse('simulator:getIOSSimulatorDatabaseFiles', 'files', deviceId, applicationId),

  pushDatabaseFile: async (deviceId: string, localPath: string, packageName: string, remotePath: string, deviceType?: string) => {
    // Determine device type if not provided
    if (!deviceType) {
      if (deviceId.match(/^[A-F0-9-]{36,40}$/i)) {
        deviceType = 'iphone-device' 
      }
      else if (deviceId.match(/^[A-F0-9-]{8,}$/i)) {
        deviceType = 'simulator' 
      }
      else {
        deviceType = 'android' 
      }
    }
    console.log('DEVICE TYPE:', deviceType)

    // Use appropriate command based on device type
    if (deviceType === 'android') {
      return invokeCommandWithResponse('adb:pushDatabaseFile', 'result', deviceId, localPath, packageName, remotePath)
    }
    else if (deviceType.includes('simulator')) {
      return invokeCommandWithResponse('simulator:uploadSimulatorIOSDbFile', 'result', deviceId, localPath, packageName, remotePath)
    }
    else {
      return invokeCommandWithResponse('device:pushIOSDbFile', 'result', deviceId, localPath, packageName, remotePath)
    }
  },

  // Database methods
  getTables: async (dbPath?: string) => {
    try {
      const response = await invoke<any>('db_get_tables', { 
        currentDbPath: dbPath, 
      })
      if (response.success && response.data) {
        return {
          success: true,
          tables: response.data,
        }
      }
      else {
        return { success: false, error: response.error }
      }
    }
    catch (error) {
      return { success: false, error: (error as Error).message }
    }
  },

  openDatabase: async (filePath: string) => {
    try {
      const response = await invoke<any>('db_open', { filePath })
      return {
        success: response.success,
        path: response.data,
        error: response.error,
      }
    }
    catch (error) {
      return { success: false, error: (error as Error).message }
    }
  },

  getTableInfo: async (tableName: string, dbPath?: string) => {
    try {
      const response = await invoke<DeviceResponse<any>>('db_get_table_data', { 
        tableName,
        currentDbPath: dbPath, 
      })
      if (response.success && response.data) {
        // Transform to match Electron API structure
        return {
          success: true,
          columns: response.data.columns,
          rows: response.data.rows,
        }
      }
      else {
        return { success: false, error: response.error }
      }
    }
    catch (error) {
      return { success: false, error: (error as Error).message }
    }
  },

<<<<<<< HEAD
  updateTableRow: (
    tableName: string, 
    row: any, 
    condition: any, 
    dbPath?: string,
    deviceId?: string,
    deviceName?: string,
    deviceType?: string,
    packageName?: string,
    appName?: string
  ) =>
    invokeCommandWithResponse('db:updateTableRow', 'result', tableName, row, condition, dbPath, deviceId, deviceName, deviceType, packageName, appName),
=======
  updateTableRow: (tableName: string, row: any, condition: any, dbPath?: string) =>
    invokeCommandWithResponse('db:updateTableRow', 'result', tableName, row, condition, dbPath),
>>>>>>> 9454ad81

  executeQuery: (query: string, dbPath: string) =>
    invokeCommandWithResponse('db:executeQuery', 'result', query, dbPath),

<<<<<<< HEAD
  insertTableRow: (
    tableName: string, 
    row: any, 
    dbPath?: string,
    deviceId?: string,
    deviceName?: string, 
    deviceType?: string,
    packageName?: string,
    appName?: string
  ) =>
    invokeCommandWithResponse('db:insertTableRow', 'result', tableName, row, dbPath, deviceId, deviceName, deviceType, packageName, appName),

  addNewRowWithDefaults: (
    tableName: string, 
    dbPath?: string,
    deviceId?: string,
    deviceName?: string,
    deviceType?: string,
    packageName?: string,
    appName?: string
  ) =>
    invokeCommandWithResponse('db:addNewRowWithDefaults', 'result', tableName, dbPath, deviceId, deviceName, deviceType, packageName, appName),

  deleteTableRow: (
    tableName: string, 
    condition: any, 
    dbPath?: string,
    deviceId?: string,
    deviceName?: string,
    deviceType?: string,
    packageName?: string,
    appName?: string
  ) =>
    invokeCommandWithResponse('db:deleteTableRow', 'result', tableName, condition, dbPath, deviceId, deviceName, deviceType, packageName, appName),

  clearTable: (
    tableName: string,
    dbPath?: string,
    deviceId?: string,
    deviceName?: string,
    deviceType?: string,
    packageName?: string,
    appName?: string
  ) =>
    invokeCommandWithResponse('db:clearTable', 'result', tableName, dbPath, deviceId, deviceName, deviceType, packageName, appName),

  switchDatabase: (filePath: string) =>
    invokeCommandWithResponse('db:switchDatabase', 'result', filePath),

  // Change history methods
  getChangeHistory: async (contextKey: string, tableName?: string) => {
    console.log('🔍 [API] getChangeHistory called with:', { contextKey, tableName });
    try {
      const result = await invokeCommandWithResponse('db:getChangeHistory', 'data', contextKey, tableName);
      console.log('🔍 [API] getChangeHistory result:', result);
      console.log('🔍 [API] getChangeHistory data type:', typeof result.data);
      console.log('🔍 [API] getChangeHistory data length:', Array.isArray(result.data) ? result.data.length : 'not an array');
      return result;
    } catch (error) {
      console.error('🔍 [API] getChangeHistory error:', error);
      throw error;
    }
  },

  getContextSummaries: () =>
    invokeCommandWithResponse('db:getContextSummaries', 'summaries'),

  getChangeHistoryDiagnostics: () =>
    invokeCommandWithResponse('db:getChangeHistoryDiagnostics', 'diagnostics'),

  clearContextChanges: (contextKey: string) =>
    invokeCommandWithResponse('db:clearContextChanges', 'result', contextKey),

  clearAllChangeHistory: () =>
    invokeCommandWithResponse('db:clearAllChangeHistory', 'result'),

  generateCustomFileContextKey: (databasePath: string) =>
    invokeCommandWithResponse('db:generateCustomFileContextKey', 'data', databasePath),
=======
  insertTableRow: (tableName: string, row: any, dbPath?: string) =>
    invokeCommandWithResponse('db:insertTableRow', 'result', tableName, row, dbPath),

  addNewRowWithDefaults: (tableName: string, dbPath?: string) =>
    invokeCommandWithResponse('db:addNewRowWithDefaults', 'result', tableName, dbPath),

  deleteTableRow: (tableName: string, condition: any, dbPath?: string) =>
    invokeCommandWithResponse('db:deleteTableRow', 'result', tableName, condition, dbPath),

  switchDatabase: (filePath: string) =>
    invokeCommandWithResponse('db:switchDatabase', 'result', filePath),
>>>>>>> 9454ad81

  // File dialog methods
  openFile: async () => {
    try {
      const response = await invoke<any>('dialog_select_file')
      return {
        canceled: response.canceled || false,
        filePaths: response.file_paths || response.file_path || [],
      }
    }
    catch (error) {
      console.error('Error opening file:', error)
      return { canceled: true, filePaths: [] }
    }
  },

  exportFile: async (options: any) => {
    try {
      // Transform camelCase to snake_case for Rust
      const transformedOptions = {
        db_file_path: options.dbFilePath,
        default_path: options.defaultPath,
        filters: options.filters?.map((filter: any) => ({
          name: filter.name,
          extensions: filter.extensions,
        })),
      }

      const response = await invoke<string | null>('dialog_save_file', { options: transformedOptions })
      return response
    }
    catch (error) {
      console.error('Error saving file:', error)
      return null
    }
  },

  // Virtual device methods
  getAndroidEmulators: () => invokeCommandWithResponse('getAndroidEmulators', 'emulators'),

  getIOSSimulators: () => invokeCommandWithResponse('getIOSSimulators', 'simulators'),

  launchAndroidEmulator: (emulatorId: string) =>
    invokeCommandWithResponse('launchAndroidEmulator', 'result', emulatorId),

  launchIOSSimulator: (simulatorId: string) =>
    invokeCommandWithResponse('launchIOSSimulator', 'result', simulatorId),

  // Auto-updater methods
  checkForUpdates: async () => {
    try {
      const response = await invoke<any>('check_for_updates')
      return {
        success: response.success,
        updateAvailable: response.data?.available || false,
        version: response.data?.version,
        releaseNotes: response.data?.notes,
        releaseDate: response.data?.date,
        error: response.error,
      }
    }
    catch (error) {
      console.error('Error checking for updates:', error)
      return { success: false, error: (error as Error).message, updateAvailable: false }
    }
  },

  downloadAndInstallUpdate: async () => {
    try {
      const response = await invoke<any>('download_and_install_update')
      return {
        success: response.success,
        error: response.error,
      }
    }
    catch (error) {
      console.error('Error downloading update:', error)
      return { success: false, error: (error as Error).message }
    }
  },

  // Add webUtils placeholder for compatibility
  webUtils: {
    getPathForFile: async (file: File) => {
      try {
        // Read the file content as array buffer
        const arrayBuffer = await file.arrayBuffer()
        const uint8Array = new Uint8Array(arrayBuffer)
        
        // Call our Tauri command to save the dropped file content
        const filePath = await invoke<string>('save_dropped_file', {
          fileContent: Array.from(uint8Array),
          filename: file.name,
        })
        
        return filePath
      }
      catch (error) {
        console.error('Error saving dropped file:', error)
        throw error
      }
    },
  },
}

// Environment variables (matching Electron preload)
export const env = {
  NODE_ENV: import.meta.env.MODE,
  SENTRY_DSN: import.meta.env.VITE_SENTRY_DSN,
}

// Default export for easier importing
export default api

// Function to initialize the global API
function initializeGlobalAPI() {
  if (typeof window !== 'undefined') {
    ;(window as any).api = api
    ;(window as any).env = env
  }
}

// Initialize immediately
initializeGlobalAPI()

// Also initialize when DOM is ready (if it isn't already)
if (typeof window !== 'undefined') {
  if (document.readyState === 'loading') {
    document.addEventListener('DOMContentLoaded', initializeGlobalAPI)
  }
  else {
    // DOM is already ready
    initializeGlobalAPI()
  }
}<|MERGE_RESOLUTION|>--- conflicted
+++ resolved
@@ -61,7 +61,6 @@
   'db:clearTable': 'db_clear_table',
   'db:executeQuery': 'db_execute_query',
   'db:switchDatabase': 'db_switch_database',
-<<<<<<< HEAD
 
   // Change history commands
   'db:getChangeHistory': 'get_database_change_history',
@@ -70,8 +69,6 @@
   'db:clearContextChanges': 'clear_context_changes',
   'db:clearAllChangeHistory': 'clear_all_change_history',
   'db:generateCustomFileContextKey': 'generate_custom_file_context_key_command',
-=======
->>>>>>> 9454ad81
 
   // Common commands
   'dialog:selectFile': 'dialog_select_file',
@@ -80,21 +77,21 @@
 
 // Helper function for commands that need to preserve Electron-style response structure
 async function invokeCommandWithResponse<T>(electronCommand: string, dataFieldName: string, ...args: any[]): Promise<{ success: boolean, [key: string]: any }> {
-  console.log('🔍 [invokeCommandWithResponse] Called with:', { electronCommand, dataFieldName, args });
+  console.log('🔍 [invokeCommandWithResponse] Called with:', { electronCommand, dataFieldName, args })
   
   const tauriCommand = COMMAND_MAP[electronCommand as keyof typeof COMMAND_MAP]
   if (!tauriCommand) {
-    console.error('🔍 [invokeCommandWithResponse] Command not found:', electronCommand);
+    console.error('🔍 [invokeCommandWithResponse] Command not found:', electronCommand)
     throw new Error(`Command not found: ${electronCommand}`)
   }
 
-  console.log('🔍 [invokeCommandWithResponse] Mapped to Tauri command:', tauriCommand);
+  console.log('🔍 [invokeCommandWithResponse] Mapped to Tauri command:', tauriCommand)
 
   try {
     // Create proper parameter object based on command
     const parameters: Record<string, any> = {}
     const paramNames = getParameterNames(tauriCommand)
-    console.log('🔍 [invokeCommandWithResponse] Parameter names:', paramNames);
+    console.log('🔍 [invokeCommandWithResponse] Parameter names:', paramNames)
 
     for (let i = 0; i < args.length && i < paramNames.length; i++) {
       parameters[paramNames[i]] = args[i]
@@ -105,12 +102,12 @@
     console.log(`🔍 [invokeCommandWithResponse] Raw response from ${tauriCommand}:`, response)
 
     if (response.success) {
-      const result = { success: true, [dataFieldName]: response.data };
-      console.log(`🔍 [invokeCommandWithResponse] Formatted result:`, result);
-      return result;
+      const result = { success: true, [dataFieldName]: response.data }
+      console.log(`🔍 [invokeCommandWithResponse] Formatted result:`, result)
+      return result
     }
     else {
-      console.error(`🔍 [invokeCommandWithResponse] Command failed:`, response.error);
+      console.error(`🔍 [invokeCommandWithResponse] Command failed:`, response.error)
       return { success: false, error: response.error }
     }
   }
@@ -145,7 +142,6 @@
     db_get_tables: ['currentDbPath'],
     db_get_table_data: ['tableName', 'currentDbPath'],
     db_get_info: ['filePath'],
-<<<<<<< HEAD
     db_update_table_row: ['tableName', 'row', 'condition', 'currentDbPath', 'deviceId', 'deviceName', 'deviceType', 'packageName', 'appName'],
     db_insert_table_row: ['tableName', 'row', 'currentDbPath', 'deviceId', 'deviceName', 'deviceType', 'packageName', 'appName'],
     db_add_new_row_with_defaults: ['tableName', 'currentDbPath', 'deviceId', 'deviceName', 'deviceType', 'packageName', 'appName'],
@@ -161,14 +157,6 @@
     clear_context_changes: ['contextKey'],
     clear_all_change_history: [],
     generate_custom_file_context_key_command: ['databasePath'],
-=======
-    db_update_table_row: ['tableName', 'row', 'condition', 'currentDbPath'],
-    db_insert_table_row: ['tableName', 'row', 'currentDbPath'],
-    db_add_new_row_with_defaults: ['tableName', 'currentDbPath'],
-    db_delete_table_row: ['tableName', 'condition', 'currentDbPath'],
-    db_execute_query: ['query', 'dbPath', 'params'],
-    db_switch_database: ['newDbPath'],
->>>>>>> 9454ad81
 
     // Common commands
     get_app_path: [],
@@ -353,7 +341,6 @@
     }
   },
 
-<<<<<<< HEAD
   updateTableRow: (
     tableName: string, 
     row: any, 
@@ -363,18 +350,13 @@
     deviceName?: string,
     deviceType?: string,
     packageName?: string,
-    appName?: string
+    appName?: string,
   ) =>
     invokeCommandWithResponse('db:updateTableRow', 'result', tableName, row, condition, dbPath, deviceId, deviceName, deviceType, packageName, appName),
-=======
-  updateTableRow: (tableName: string, row: any, condition: any, dbPath?: string) =>
-    invokeCommandWithResponse('db:updateTableRow', 'result', tableName, row, condition, dbPath),
->>>>>>> 9454ad81
 
   executeQuery: (query: string, dbPath: string) =>
     invokeCommandWithResponse('db:executeQuery', 'result', query, dbPath),
 
-<<<<<<< HEAD
   insertTableRow: (
     tableName: string, 
     row: any, 
@@ -383,7 +365,7 @@
     deviceName?: string, 
     deviceType?: string,
     packageName?: string,
-    appName?: string
+    appName?: string,
   ) =>
     invokeCommandWithResponse('db:insertTableRow', 'result', tableName, row, dbPath, deviceId, deviceName, deviceType, packageName, appName),
 
@@ -394,7 +376,7 @@
     deviceName?: string,
     deviceType?: string,
     packageName?: string,
-    appName?: string
+    appName?: string,
   ) =>
     invokeCommandWithResponse('db:addNewRowWithDefaults', 'result', tableName, dbPath, deviceId, deviceName, deviceType, packageName, appName),
 
@@ -406,7 +388,7 @@
     deviceName?: string,
     deviceType?: string,
     packageName?: string,
-    appName?: string
+    appName?: string,
   ) =>
     invokeCommandWithResponse('db:deleteTableRow', 'result', tableName, condition, dbPath, deviceId, deviceName, deviceType, packageName, appName),
 
@@ -417,7 +399,7 @@
     deviceName?: string,
     deviceType?: string,
     packageName?: string,
-    appName?: string
+    appName?: string,
   ) =>
     invokeCommandWithResponse('db:clearTable', 'result', tableName, dbPath, deviceId, deviceName, deviceType, packageName, appName),
 
@@ -426,16 +408,17 @@
 
   // Change history methods
   getChangeHistory: async (contextKey: string, tableName?: string) => {
-    console.log('🔍 [API] getChangeHistory called with:', { contextKey, tableName });
-    try {
-      const result = await invokeCommandWithResponse('db:getChangeHistory', 'data', contextKey, tableName);
-      console.log('🔍 [API] getChangeHistory result:', result);
-      console.log('🔍 [API] getChangeHistory data type:', typeof result.data);
-      console.log('🔍 [API] getChangeHistory data length:', Array.isArray(result.data) ? result.data.length : 'not an array');
-      return result;
-    } catch (error) {
-      console.error('🔍 [API] getChangeHistory error:', error);
-      throw error;
+    console.log('🔍 [API] getChangeHistory called with:', { contextKey, tableName })
+    try {
+      const result = await invokeCommandWithResponse('db:getChangeHistory', 'data', contextKey, tableName)
+      console.log('🔍 [API] getChangeHistory result:', result)
+      console.log('🔍 [API] getChangeHistory data type:', typeof result.data)
+      console.log('🔍 [API] getChangeHistory data length:', Array.isArray(result.data) ? result.data.length : 'not an array')
+      return result
+    }
+    catch (error) {
+      console.error('🔍 [API] getChangeHistory error:', error)
+      throw error
     }
   },
 
@@ -453,19 +436,6 @@
 
   generateCustomFileContextKey: (databasePath: string) =>
     invokeCommandWithResponse('db:generateCustomFileContextKey', 'data', databasePath),
-=======
-  insertTableRow: (tableName: string, row: any, dbPath?: string) =>
-    invokeCommandWithResponse('db:insertTableRow', 'result', tableName, row, dbPath),
-
-  addNewRowWithDefaults: (tableName: string, dbPath?: string) =>
-    invokeCommandWithResponse('db:addNewRowWithDefaults', 'result', tableName, dbPath),
-
-  deleteTableRow: (tableName: string, condition: any, dbPath?: string) =>
-    invokeCommandWithResponse('db:deleteTableRow', 'result', tableName, condition, dbPath),
-
-  switchDatabase: (filePath: string) =>
-    invokeCommandWithResponse('db:switchDatabase', 'result', filePath),
->>>>>>> 9454ad81
 
   // File dialog methods
   openFile: async () => {
