--- conflicted
+++ resolved
@@ -14,7 +14,7 @@
  * Hook for deleting a single row from the table
  */
 export function useDeleteRowMutation() {
-  return useBaseDatabaseMutation<DeleteRowVariables, { selectedDatabaseFile: any; selectedDatabaseTable: any }>({
+  return useBaseDatabaseMutation<DeleteRowVariables, { selectedDatabaseFile: any, selectedDatabaseTable: any }>({
     mutationFn: async ({ selectedRow, selectedDatabaseTable, tableColumns, ...context }) => {
       if (!selectedRow || !selectedDatabaseTable) {
         throw new Error('Missing required data for deletion')
@@ -30,16 +30,12 @@
       const result = await window.api.deleteTableRow(
         selectedDatabaseTable?.name || '',
         condition,
-<<<<<<< HEAD
         databasePath,
         deviceId,
         deviceName,
         deviceType,
         packageName,
         appName,
-=======
-        selectedDatabaseFile?.path,
->>>>>>> 9454ad81
       )
 
       if (!result.success) {
@@ -58,7 +54,7 @@
  * Hook for clearing all rows from the table
  */
 export function useClearTableMutation() {
-  return useBaseDatabaseMutation<ClearTableVariables, { selectedDatabaseFile: any; selectedDatabaseTable: any }>({
+  return useBaseDatabaseMutation<ClearTableVariables, { selectedDatabaseFile: any, selectedDatabaseTable: any }>({
     mutationFn: async ({ selectedDatabaseTable, ...context }) => {
       if (!selectedDatabaseTable) {
         throw new Error('No table selected')
@@ -86,81 +82,4 @@
     errorMessage: 'Clear table failed',
     shouldClosePanel: true,
   })
-<<<<<<< HEAD
-=======
-}
-
-/**
- * Shared utility for pushing database changes to device
- */
-async function pushDatabaseToDevice({
-  selectedDatabaseFile,
-  selectedDevice,
-  queryClient,
-  selectedApplication,
-}: {
-  selectedDatabaseFile: any
-  selectedDevice: any
-  queryClient: any
-  selectedApplication: any
-}): Promise<{ success: boolean, error?: string }> {
-  if (
-    selectedDatabaseFile
-    && selectedDevice
-    && selectedDatabaseFile.packageName
-    && selectedDatabaseFile.path) {
-    const localPath = selectedDatabaseFile.path
-    const remotePath = selectedDatabaseFile.remotePath || `/${selectedDatabaseFile.location}/${selectedDatabaseFile.filename}`
-    
-    console.log('Pushing database file:', {
-      deviceId: selectedDevice.id,
-      localPath,
-      packageName: selectedDatabaseFile.packageName,
-      remotePath,
-      deviceType: selectedDatabaseFile.deviceType,
-    })
-    
-    const pushResult = await window.api.pushDatabaseFile(
-      selectedDevice.id,
-      localPath,
-      selectedDatabaseFile.packageName,
-      remotePath,
-      selectedDatabaseFile.deviceType,
-    )
-    
-    if (!pushResult.success) {
-      console.error('Failed to push database file:', pushResult.error)
-      toaster.create({
-        title: 'Sync Failed',
-        description: `Failed to push changes to device: ${pushResult.error}`,
-        type: 'error',
-        duration: 8000,
-        meta: {
-          closable: true,
-        },
-      })
-      // Return the push result so calling code can handle the failure
-      return { success: false, error: pushResult.error }
-    }
-    else {
-      console.log('Database file pushed successfully')
-      return { success: true }
-    }
-    
-    // Invalidate and refetch database files
-    await queryClient.invalidateQueries({
-      queryKey: ['databaseFiles', selectedDevice.id, selectedApplication?.bundleId],
-    })
-  }
-  else {
-    console.log('Skipping push to device - missing required data:', {
-      hasDatabaseFile: !!selectedDatabaseFile,
-      hasDevice: !!selectedDevice,
-      hasPackageName: !!selectedDatabaseFile?.packageName,
-      hasPath: !!selectedDatabaseFile?.path,
-      deviceType: selectedDatabaseFile?.deviceType,
-    })
-    return { success: true } // No push needed, consider it successful
-  }
->>>>>>> 9454ad81
 }