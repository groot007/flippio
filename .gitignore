node_modules
dist
out
.DS_Store
.eslintcache
*.log*
<<<<<<< HEAD

.env
=======
.env

# Sentry Config File
>>>>>>> 785ae80d
.env.sentry-build-plugin<|MERGE_RESOLUTION|>--- conflicted
+++ resolved
@@ -4,12 +4,7 @@
 .DS_Store
 .eslintcache
 *.log*
-<<<<<<< HEAD
-
-.env
-=======
 .env
 
 # Sentry Config File
->>>>>>> 785ae80d
 .env.sentry-build-plugin