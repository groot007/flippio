export {}

declare global {
  interface Window {
<<<<<<< HEAD
=======
    env: any
>>>>>>> de72d24c
    electron: Electron
    api: {
      // ADB operations
      getDevices: () => Promise<any>
      getIOSPackages: (id: string) => Promise<any>
      getAndroidPackages: (id: string) => Promise<any>
      getAndroidDatabaseFiles: (deviceId: string, applicationId) => Promise<any>
      getIOSDatabaseFiles: (deviceId: string, applicationId) => Promise<any>
      pullDatabaseFile: (deviceId: string, remotePath: string, localPath?: string) =>
      Promise<any>
      pushDatabaseFile: (deviceId: string, localPath: string, packageName: string, remotePath: string) =>
      Promise<any>
      getTables: () => Promise<any>
      openDatabase: (filePath: string) => Promise<any>
      getTableInfo: (tableName: string) => Promise<any>
      updateTableRow: (tableName: string, row: any, condition: any) => Promise<any>
      executeQuery: (query: string) => Promise<any>
    }
  }
}<|MERGE_RESOLUTION|>--- conflicted
+++ resolved
@@ -2,10 +2,7 @@
 
 declare global {
   interface Window {
-<<<<<<< HEAD
-=======
     env: any
->>>>>>> de72d24c
     electron: Electron
     api: {
       // ADB operations
