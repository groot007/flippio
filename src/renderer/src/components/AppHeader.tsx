import type { Application } from '@renderer/hooks/useApplications'
import { Button, HStack, Spacer } from '@chakra-ui/react'
import { useApplications } from '@renderer/hooks/useApplications'
import { useDevices } from '@renderer/hooks/useDevices'
import { useCurrentDatabaseSelection, useCurrentDeviceSelection } from '@renderer/store'
<<<<<<< HEAD
=======
import { ColorModeButton } from '@renderer/ui/color-mode'
>>>>>>> 785ae80d
import { toaster } from '@renderer/ui/toaster'
import { useCallback, useEffect, useMemo, useState } from 'react'
import { LuRefreshCcw } from 'react-icons/lu'
import FLSelect from './FLSelect'
<<<<<<< HEAD
import { Settings } from './Settings'
=======
>>>>>>> 785ae80d

function AppHeader() {
  const [isRefreshing, setIsRefreshing] = useState(false)

  const selectedDevice = useCurrentDeviceSelection(state => state.selectedDevice)
  const setSelectedDevice = useCurrentDeviceSelection(state => state.setSelectedDevice)
  const selectedApplication = useCurrentDeviceSelection(state => state.selectedApplication)
  const setSelectedApplication = useCurrentDeviceSelection(state => state.setSelectedApplication)
  const setSelectedDatabaseFile = useCurrentDatabaseSelection(state => state.setSelectedDatabaseFile)

  const {
    devices: devicesList,
    refresh: refreshDevices,
  } = useDevices()

  const handleRefreshDevices = useCallback(() => {
    let timeoutId: NodeJS.Timeout | null = null
    setIsRefreshing(true)

    if (timeoutId) {
      clearTimeout(timeoutId)
    }
    refreshDevices()
      .then(() => {
        timeoutId = setTimeout(() => {
          toaster.create({
            title: 'Device list refreshed',
            status: 'success',
            duration: 3000,
            isClosable: true,
          })
        }, 800)
      })
      .catch((err) => {
        toaster.create({
          title: 'Error refreshing devices',
          description: err.message,
          status: 'error',
          duration: 3000,
          isClosable: true,
        })
      })

      .finally(() => {
        timeoutId = setTimeout(() => {
          setIsRefreshing(false)
        }, 800)
      })
  }, [])

  const {
    isLoading,
    applications: applicationsList,
  } = useApplications(selectedDevice)

  const devicesSelectOptions = useMemo(() =>
    devicesList.map(device => ({
      label: device.model,
      value: device.id,
      description: device.deviceType === 'iphone' ? 'iOS' : 'Android',
      ...device,
    })), [devicesList])

  const applicationSelectOptions = useMemo(() =>
    applicationsList.map(app => ({
      label: app.name,
      value: app.bundleId,
      description: app.bundleId,
      ...app,
    })), [applicationsList])

  const handleDeviceChange = useCallback((value: any) => {
    setSelectedDevice(value)
    setSelectedApplication(null)
  }, [setSelectedDevice, setSelectedApplication])

  const handlePackageChange = useCallback((value: Application) => {
    setSelectedDatabaseFile(null)
    setSelectedApplication(value)
  }, [setSelectedApplication])

  useEffect(() => {
    refreshDevices()
  }, [])

  return (
    <HStack padding={4} w="full" alignItems="center">
      <HStack direction="row" gap={5} alignItems="center">
        <FLSelect
          options={devicesSelectOptions}
          label="Select Device"
          value={selectedDevice}
          onChange={handleDeviceChange}
        />
        <FLSelect
          options={applicationSelectOptions}
          label="Select App"
          value={selectedApplication}
          onChange={handlePackageChange}
          isDisabled={!selectedDevice || isLoading}
        />
      </HStack>
      <Button
        data-state={isRefreshing ? 'open' : 'closed'}
        onClick={handleRefreshDevices}
        bg="transparent"
        color="gray.300"
        ml="10px"
        _hover={{
          opacity: 0.8,
        }}
        disabled={isRefreshing || isLoading}
        _open={{
          animationName: 'rotate',
          animationDuration: '1100ms',
        }}
      >
        <LuRefreshCcw />
      </Button>
      <Spacer />

      <Settings />
    </HStack>
  )
}

export default AppHeader<|MERGE_RESOLUTION|>--- conflicted
+++ resolved
@@ -3,18 +3,11 @@
 import { useApplications } from '@renderer/hooks/useApplications'
 import { useDevices } from '@renderer/hooks/useDevices'
 import { useCurrentDatabaseSelection, useCurrentDeviceSelection } from '@renderer/store'
-<<<<<<< HEAD
-=======
-import { ColorModeButton } from '@renderer/ui/color-mode'
->>>>>>> 785ae80d
 import { toaster } from '@renderer/ui/toaster'
 import { useCallback, useEffect, useMemo, useState } from 'react'
 import { LuRefreshCcw } from 'react-icons/lu'
 import FLSelect from './FLSelect'
-<<<<<<< HEAD
 import { Settings } from './Settings'
-=======
->>>>>>> 785ae80d
 
 function AppHeader() {
   const [isRefreshing, setIsRefreshing] = useState(false)
